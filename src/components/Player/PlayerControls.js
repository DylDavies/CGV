// src/components/Player/PlayerControls.js - Enhanced with dev mode

import * as THREE from 'https://cdn.jsdelivr.net/npm/three@0.127.0/build/three.module.js';
import { PointerLockControls } from 'https://cdn.jsdelivr.net/npm/three@0.127.0/examples/jsm/controls/PointerLockControls.js';

class FirstPersonControls {
   constructor(camera, domElement, physicsManager = null, puzzles = {}, monsterAI = null, mansionLoader = null) {
        this.camera = camera;
        this.monsterAI = monsterAI; 
        this.controls = new PointerLockControls(camera, domElement);
        this.domElement = domElement;
        this.physicsManager = physicsManager;
        this.mansionLoader = mansionLoader;

        // Testing puzzle works with new system
        this.puzzles = puzzles;

        // used for tracking if player contols are frozen, e.g if they are interacting with an html puzzle
        this.isFrozen = false;

        // Movement input states
        this.moveForward = false;
        this.moveBackward = false;
        this.moveLeft = false;
        this.moveRight = false;
        this.isRunning = false;
        this.isCrouching = false;
        this.jump = false;
        
        // Dev mode controls
        this.flyUp = false;
        this.flyDown = false;

        // Legacy velocity (for backward compatibility if no physics manager)
        this.velocity = new THREE.Vector3();
        this.direction = new THREE.Vector3();

        // Input handling
        this.addEventListeners();

        // Mouse sensitivity
        this.mouseSensitivity = 0.002;
        this.controls.pointerSpeed = this.mouseSensitivity;
        
        // Dev mode state
        this.devMode = false;
        this.showingStats = false;

        console.log('🎮 FirstPersonControls initialized');
        console.log('Press F9 for dev mode, F10 for fly mode (in dev), F11 for stats');
    }

    addEventListeners() {
        const onKeyDown = (event) => {
            // Prevent default for movement keys to stop page scrolling
            if (this.controls.isLocked) {
                const gameKeys = ['KeyW', 'KeyA', 'KeyS', 'KeyD', 'Space', 'ShiftLeft', 'KeyQ', 'KeyE', 'KeyF'];
                if (gameKeys.includes(event.code)) {
                    event.preventDefault();
                }
            }

            switch (event.code) {
                case 'KeyW': 
                    this.moveForward = true; 
                    break;
                case 'KeyA': 
                    this.moveLeft = true; 
                    break;
                case 'KeyS': 
                    this.moveBackward = true; 
                    break;
                case 'KeyD': 
                    this.moveRight = true; 
                    break;
                case 'Space':
                    this.jump = true;
                    break;
                case 'ShiftLeft':
                    this.isRunning = true;
                    break;
                case 'KeyQ':
                    this.flyUp = true;
                    break;
                case 'KeyE':
                    this.flyDown = true;
                    break;
                // ESC is now handled by PauseMenu, don't unlock here
                // case 'Escape':
                //     if (this.controls.isLocked) {
                //         this.controls.unlock();
                //     }
                //     break;
                case 'F11':
                    event.preventDefault();
                    this.toggleStats();
                    break;
                case 'KeyP': // Remove this later, just here for testing
                    console.log("Triggering color puzzle for testing");
                    if (this.puzzles && this.puzzles.colorPuzzle) {
                        this.puzzles.colorPuzzle.show(4);
                    }
                    break;
                case 'KeyL':
                    if (this.puzzles && this.puzzles.wirePuzzle) {
                        console.log("Triggering wire puzzle for testing");
                        this.puzzles.wirePuzzle.show(1); // Show difficulty 1
                    }
                    break;
                case 'KeyG': 
                    if (this.monsterAI) {
                        this.monsterAI.cycleAggression();
                        console.log("clicked");
                    }
                    else{
                        console.log("no monster AI to change")
                    }
                    break;
                case 'KeyH': // NEW: Toggle for path visualization
                    if (this.monsterAI) {
                        this.monsterAI.togglePathVisualization();
                    }
                    break;
<<<<<<< HEAD
                case 'KeyR': // Restart game when dead
                    if (window.gameControls && window.gameControls.gameManager) {
                        const gameState = window.gameControls.gameManager.gameState;
                        if (gameState === 'lost') {
                            console.log('🔄 Restarting game...');
                            location.reload();
                        }
=======
                case 'KeyK': // Temporary key for testing
                    if (window.gameControls && window.gameControls.gameManager) {
                        window.gameControls.gameManager.addToInventory({
                            name: 'master_bedroom_key',
                            type: 'key',
                            id: 'master_bedroom_key'
                        });
                        console.log("Testing: Added master_bedroom_key to inventory.");
>>>>>>> 8d887572
                    }
                    break;
                }
        };

        const onKeyUp = (event) => {
            switch (event.code) {
                case 'KeyW': 
                    this.moveForward = false; 
                    break;
                case 'KeyA': 
                    this.moveLeft = false; 
                    break;
                case 'KeyS': 
                    this.moveBackward = false; 
                    break;
                case 'KeyD': 
                    this.moveRight = false; 
                    break;
                case 'Space': 
                    this.jump = false; 
                    break;
                case 'ShiftLeft':
                    this.isRunning = false;
                    break;
                case 'KeyQ':
                    this.flyUp = false;
                    break;
                case 'KeyE':
                    this.flyDown = false;
                    break;
            }
        };

        // Register keydown with capture phase to intercept BEFORE other listeners
        document.addEventListener('keydown', onKeyDown, true); // Use capture phase!
        document.addEventListener('keyup', onKeyUp, true); // Use capture phase!

        // Click to lock pointer
        this.domElement.addEventListener('click', () => {
            if (!this.controls.isLocked) {
                this.controls.lock();
            }
        });

        // Handle pointer lock events
        this.controls.addEventListener('lock', () => {
            console.log('🔒 Pointer locked - game controls active');
            this.showControlHint();
        });

        this.controls.addEventListener('unlock', () => {
            console.log('🔓 Pointer unlocked - game controls inactive');
            this.hideStats();
        });

        // Store references for cleanup
        this.onKeyDown = onKeyDown;
        this.onKeyUp = onKeyUp;
        
        // Create stats display
        this.createStatsDisplay();
    }

    createStatsDisplay() {
        this.statsDisplay = document.createElement('div');
        this.statsDisplay.id = 'dev-stats';
        this.statsDisplay.style.cssText = `
            position: fixed;
            top: 10px;
            right: 10px;
            color: #0f0;
            font-family: 'Courier New', monospace;
            font-size: 12px;
            background: rgba(0, 0, 0, 0.7);
            padding: 10px;
            border: 1px solid #0f0;
            display: none;
            z-index: 1000;
            min-width: 200px;
        `;
        document.body.appendChild(this.statsDisplay);
    }

    toggleStats() {
        this.showingStats = !this.showingStats;
        this.statsDisplay.style.display = this.showingStats ? 'block' : 'none';
        console.log(`📊 Stats display: ${this.showingStats ? 'ON' : 'OFF'}`);
    }

    hideStats() {
        this.showingStats = false;
        this.statsDisplay.style.display = 'none';
    }

    updateStats() {
        if (!this.showingStats || !this.physicsManager) return;

        const state = this.physicsManager.getDebugInfo();
        const pos = state.position;
        const vel = state.velocity;

        // Get current room from mansion loader
        let currentRoom = 'Unknown';
        if (this.mansionLoader) {
            const room = this.mansionLoader.getCurrentRoom(this.camera.position);
            currentRoom = room ? room.name : 'Outside';
        }

        this.statsDisplay.innerHTML = `
            <strong>== DEV STATS ==</strong><br>
            <strong>Location:</strong><br>
            Room: ${currentRoom}<br>
            <strong>Position:</strong><br>
            X: ${pos.x.toFixed(2)}<br>
            Y: ${pos.y.toFixed(2)}<br>
            Z: ${pos.z.toFixed(2)}<br>
            <strong>Velocity:</strong><br>
            X: ${vel.x.toFixed(2)}<br>
            Y: ${vel.y.toFixed(2)}<br>
            Z: ${vel.z.toFixed(2)}<br>
            <strong>State:</strong><br>
            On Ground: ${state.isOnGround ? 'Yes' : 'No'}<br>
            Moving: ${state.isMoving ? 'Yes' : 'No'}<br>
            Dev Mode: ${state.devMode ? 'ON' : 'OFF'}<br>
            Fly Mode: ${state.flyMode ? 'ON' : 'OFF'}<br>
            Fear Level: ${state.fearLevel}%<br>
            <hr style="border-color: #0f0;">
            <small>F9: Dev Mode<br>
            F10: Fly Mode<br>
            F11: Hide Stats</small>
        `;
    }

    showControlHint() {
        if (!this.hasShownHint) {
            console.log('🎮 Controls: WASD to move, Shift to run, Ctrl to crouch, Space to jump, F for flashlight');
            console.log('🔧 Dev: F9 for dev mode, F10 for fly (in dev), F11 for stats');
            this.hasShownHint = true;
        }
    }

    tick(delta) {
        if (!this.controls.isLocked || this.isFrozen) return;

        if (this.physicsManager) {
            // Use physics-based movement
            const inputs = {
                moveForward: this.moveForward,
                moveBackward: this.moveBackward,
                moveLeft: this.moveLeft,
                moveRight: this.moveRight,
                jump: this.jump,
                isRunning: this.isRunning,
                isCrouching: this.isCrouching,
                flyUp: this.flyUp,
                flyDown: this.flyDown
            };

            // Let physics manager handle movement
            this.physicsManager.tick(delta, inputs);

            // Update stats display
            this.updateStats();

            // Reset one-shot inputs after physics processing
            this.jump = false;
        } else {
            // Legacy movement system (fallback)
            this.legacyMovement(delta);
        }
    }

    legacyMovement(delta) {
        // Simplified legacy movement for backward compatibility
        this.velocity.x -= this.velocity.x * 8.0 * delta;
        this.velocity.z -= this.velocity.z * 8.0 * delta;
        this.velocity.y -= this.velocity.y * 8.0 * delta;

        this.direction.z = Number(this.moveForward) - Number(this.moveBackward);
        this.direction.x = Number(this.moveRight) - Number(this.moveLeft);
        this.direction.normalize();

        const speed = this.isRunning ? 600.0 : 400.0;

        if (this.moveForward || this.moveBackward) {
            this.velocity.z -= this.direction.z * speed * delta;
        }
        if (this.moveLeft || this.moveRight) {
            this.velocity.x -= this.direction.x * speed * delta;
        }
        if (this.jump) {
            this.velocity.y += 500.0 * delta;
        }
        if (this.isCrouching) {
            this.velocity.y -= 300.0 * delta;
        }

        // Apply movement
        this.controls.moveRight(-this.velocity.x * delta);
        this.controls.moveForward(-this.velocity.z * delta);
        this.camera.position.y += this.velocity.y * delta;

        // Keep camera above ground (simple)
        if (this.camera.position.y < 1.8) {
            this.camera.position.y = 1.8;
            this.velocity.y = Math.max(0, this.velocity.y);
        }
    }

    // Utility methods
    setPhysicsManager(physicsManager) {
        this.physicsManager = physicsManager;
        console.log('🔧 Physics manager attached to controls');
    }

    getInputState() {
        return {
            moveForward: this.moveForward,
            moveBackward: this.moveBackward,
            moveLeft: this.moveLeft,
            moveRight: this.moveRight,
            isRunning: this.isRunning,
            isCrouching: this.isCrouching,
            jump: this.jump,
            flyUp: this.flyUp,
            flyDown: this.flyDown,
            isLocked: this.controls.isLocked
        };
    }

    setMouseSensitivity(sensitivity) {
        this.mouseSensitivity = sensitivity;
        this.controls.pointerSpeed = sensitivity;
        console.log(`🖱️ Mouse sensitivity set to ${sensitivity}`);
    }

    getMouseSensitivity() {
        return this.mouseSensitivity;
    }

    lock() {
        this.controls.lock();
    }

    unlock() {
        this.controls.unlock();
    }

    isLocked() {
        return this.controls.isLocked;
    }

    // For interactions that require mouse interactivity
    freeze() {
        this.isFrozen = true;
        this.controls.unlock(); // Release the mouse pointer
    }

    unfreeze() {
        this.isFrozen = false;
        // Small delay before relocking to prevent pause menu from showing
        setTimeout(() => {
            if (!this.isFrozen) { // Only lock if still not frozen
                this.controls.lock();
            }
        }, 100);
    }

    resetInputs() {
        this.moveForward = false;
        this.moveBackward = false;
        this.moveLeft = false;
        this.moveRight = false;
        this.isRunning = false;
        this.isCrouching = false;
        this.jump = false;
        this.flyUp = false;
        this.flyDown = false;
        console.log('🔄 Input states reset');
    }

    // Debug methods
    getDebugInfo() {
        return {
            inputState: this.getInputState(),
            isLocked: this.controls.isLocked,
            mouseSensitivity: this.mouseSensitivity,
            hasPhysics: !!this.physicsManager,
            showingStats: this.showingStats
        };
    }

    // Cleanup
    dispose() {
        console.log('🧹 Disposing FirstPersonControls');
        
        // Remove event listeners
        if (this.onKeyDown) {
            document.removeEventListener('keydown', this.onKeyDown);
        }
        if (this.onKeyUp) {
            document.removeEventListener('keyup', this.onKeyUp);
        }

        // Remove stats display
        if (this.statsDisplay) {
            document.body.removeChild(this.statsDisplay);
        }

        // Reset inputs
        this.resetInputs();

        // Dispose pointer lock controls
        if (this.controls && this.controls.dispose) {
            this.controls.dispose();
        }
    }
}

export { FirstPersonControls };
<|MERGE_RESOLUTION|>--- conflicted
+++ resolved
@@ -121,15 +121,6 @@
                         this.monsterAI.togglePathVisualization();
                     }
                     break;
-<<<<<<< HEAD
-                case 'KeyR': // Restart game when dead
-                    if (window.gameControls && window.gameControls.gameManager) {
-                        const gameState = window.gameControls.gameManager.gameState;
-                        if (gameState === 'lost') {
-                            console.log('🔄 Restarting game...');
-                            location.reload();
-                        }
-=======
                 case 'KeyK': // Temporary key for testing
                     if (window.gameControls && window.gameControls.gameManager) {
                         window.gameControls.gameManager.addToInventory({
@@ -138,7 +129,15 @@
                             id: 'master_bedroom_key'
                         });
                         console.log("Testing: Added master_bedroom_key to inventory.");
->>>>>>> 8d887572
+                    }
+                    break;
+                case 'KeyR': // Restart game when dead
+                    if (window.gameControls && window.gameControls.gameManager) {
+                        const gameState = window.gameControls.gameManager.gameState;
+                        if (gameState === 'lost') {
+                            console.log('🔄 Restarting game...');
+                            location.reload();
+                        }
                     }
                     break;
                 }
