--- conflicted
+++ resolved
@@ -123,13 +123,10 @@
 
     handleColorSelect(color) {
         this.logic.selectedColor = color;
-<<<<<<< HEAD
-=======
 
         // Debug current selected color
         console.log(`Color change. New selected color: ${color}`);
 
->>>>>>> c7af1fb6
         this.ui.renderPalette(this.logic);
     }
     
@@ -137,13 +134,9 @@
         if (this.timer) {
             this.timer.stop();
         }
-<<<<<<< HEAD
-        this.puzzleContainer.style.display = 'none';
-=======
         if (this.controls) this.controls.unfreeze();
         this.puzzleContainer.style.display = 'none';
         if (this.onCloseCallback) this.onCloseCallback();
->>>>>>> c7af1fb6
     }
 
     startTimer() {
