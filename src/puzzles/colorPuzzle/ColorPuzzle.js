import { PuzzleLogic } from './PuzzleLogic.js';
import { PuzzleUI } from './PuzzleUI.js';
import { PuzzleTimer } from './PuzzleTimer.js';
import { PuzzleResult } from './PuzzleResult.js';

export class ColorPuzzle {
    constructor() {
        this.allLevels = [];
        this.colorMap = { 0: 'blue', 1: 'yellow', 2: 'green', 3: 'red', 4: 'orange', 5: 'purple', 6: 'pink', 7: 'cyan' };
        this.controls = null;
        this.puzzleContainer = document.getElementById('puzzle-container');
        this.isAnimating = false;
        
        this.ui = new PuzzleUI({
            onTileClick: (row, col) => this.handleTileClick(row, col),
            onColorSelect: (color) => this.handleColorSelect(color),
            onReset: () => this.startCurrentLevel(),
            onClose: () => this.hide()
        });

        this.result = new PuzzleResult();
        this.onSolveCallback = null;
        this.onCloseCallback = null;
        this.successMessage = 'The mechanism clicks open.';
        this.clue = null;
    }
    
    setControls(controls) { this.controls = controls; }

    async loadLevels() {
        const response = await fetch('public/puzzles/colorPuzzle/levels.json');
        this.allLevels = await response.json();

        this.allLevels = this.allLevels.filter(level => !level.levelData.board.flat().includes(-1));
        //console.log(`Loaded ${this.allLevels.length} solvable color puzzle levels.`);
    }

    /**
     * Starts a NEW random puzzle that matches the moveCount.
     */
    start(moveCount) {
        this.lastMoveCount = moveCount;
        const suitableLevels = this.allLevels.filter(level => level.levelData.turns === moveCount);
        if (suitableLevels.length === 0) {
            this.hide();
            return;
        }
        
        const randomLevel = suitableLevels[Math.floor(Math.random() * suitableLevels.length)];

        // Debug weird puzzle issues
        // console.log("🧩 New Puzzle Selected");
        // console.log(`   - Level ID: ${randomLevel.id}`);
        // console.log("   - Level Data:", randomLevel.levelData);


        this.currentLevelData = randomLevel.levelData;
        
        // This is the first time the level is loaded, so we start the timer.
        this.startCurrentLevel(true); 
    }
    
    /**
     * Resets the puzzle state. If isFirstLoad is true, it also starts a new timer.
     */
    startCurrentLevel(isFirstLoad = false) {
        if (!this.currentLevelData) {
            console.error("Cannot reset, no level data is currently loaded.");
            return;
        }

        this.logic = new PuzzleLogic(this.currentLevelData, this.colorMap);
        const availableColors = [...new Set(this.logic.originalLevelData.board.flat())]
            .map(index => this.logic.colorMap[index])
            .filter(Boolean);

        // --- DEBUG LOG ---
        //console.log("   - Available Colors (Palette):", availableColors);

        this.logic.selectedColor = availableColors[0];

        //console.log(`   - Initially Selected Color: ${this.logic.selectedColor}`);
        // --- END DEBUG LOG ---

        this.ui.render(this.logic);
        
        // for puzzle reset
        if (isFirstLoad) {
            this.startTimer();
        }
    }

    show(moveCount) {
        if (this.controls) this.controls.freeze();
        this.puzzleContainer.style.display = 'flex';
        this.start(moveCount);
    }

    async handleTileClick(row, col) {
        if (this.isAnimating) return;

        const animationSteps = this.logic.getAnimatedFloodFillSteps(row, col);

        if (animationSteps) {
            this.isAnimating = true;
            await this.ui.animateTileChanges(animationSteps, this.logic.selectedColor);
            
            this.logic.applyGridChanges(animationSteps);
            this.ui.updateText(this.logic);
            
            const gameState = this.logic.checkWinCondition();
            if (gameState !== 'continue') {
                if (this.timer) this.timer.stop();
                this.result.show(gameState === 'win', () => {
                    this.hide(); // Hide the puzzle UI
                    if (gameState === 'win' && this.onSolveCallback) {
                        this.onSolveCallback(); // Trigger the callback (which shows the clue)
                    }
                }, 
                this.successMessage);
            }
            this.isAnimating = false;
        }
    }

<<<<<<< HEAD
     hide() {
=======
    handleColorSelect(color) {
        this.logic.selectedColor = color;

        // Debug current selected color
        //console.log(`Color change. New selected color: ${color}`);

        this.ui.renderPalette(this.logic);
    }
    
    hide() {
>>>>>>> d4f9bdb8
        if (this.timer) {
            this.timer.stop();
        }
        // This no longer needs to manage freezing/unfreezing.
        this.puzzleContainer.style.display = 'none';
        if (this.onCloseCallback) this.onCloseCallback();
    }

    handleColorSelect(color) {
        this.logic.selectedColor = color;
        this.ui.renderPalette(this.logic);
    }

    startTimer() {
        if (this.timer) this.timer.stop();
        this.timer = new PuzzleTimer(60, 
            (time) => {},
            () => {
                this.result.show(false, () => this.hide());
            }
        );
        this.timer.start();
    }

     onSolve(callback, successMessage) { 
        this.onSolveCallback = callback;
        if (successMessage) {
            this.successMessage = successMessage;
        }
     }
    onClose(callback) { this.onCloseCallback = callback; }
}<|MERGE_RESOLUTION|>--- conflicted
+++ resolved
@@ -123,31 +123,22 @@
         }
     }
 
-<<<<<<< HEAD
-     hide() {
-=======
     handleColorSelect(color) {
         this.logic.selectedColor = color;
 
         // Debug current selected color
-        //console.log(`Color change. New selected color: ${color}`);
+        console.log(`Color change. New selected color: ${color}`);
 
         this.ui.renderPalette(this.logic);
     }
     
     hide() {
->>>>>>> d4f9bdb8
         if (this.timer) {
             this.timer.stop();
         }
-        // This no longer needs to manage freezing/unfreezing.
+        if (this.controls) this.controls.unfreeze();
         this.puzzleContainer.style.display = 'none';
         if (this.onCloseCallback) this.onCloseCallback();
-    }
-
-    handleColorSelect(color) {
-        this.logic.selectedColor = color;
-        this.ui.renderPalette(this.logic);
     }
 
     startTimer() {
