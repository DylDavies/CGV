--- conflicted
+++ resolved
@@ -188,9 +188,13 @@
                 node.userData = { type: 'fireplace', interactable: false }; // Not interactable until diary is read
                 console.log(`🔥 Found prop: ${node.name} (Fireplace)`);
             }
-<<<<<<< HEAD
-
-            // Get master bedroom door
+            
+            if (node.name === 'S_Bucket001') {
+                this.props.set('bucket', node);
+                node.userData = { type: 'bucket', interactable: false }; // Not interactable until fireplace is inspected
+                console.log(`🪣 Found prop: ${node.name} (Bucket)`);
+            }
+
             if(node.name === 'S_Door001'){
                 this.props.set('master_bedroom_door', node);
                 node.userData = { 
@@ -199,12 +203,6 @@
                     locked: true // Start the door in a locked state
                 };
                 console.log(`🚪 Found prop: ${node.name} (Master Bedroom Door)`);
-=======
-            if (node.name === 'S_Bucket001') {
-                this.props.set('bucket', node);
-                node.userData = { type: 'bucket', interactable: false }; // Not interactable until fireplace is inspected
-                console.log(`🪣 Found prop: ${node.name} (Bucket)`);
->>>>>>> d8539741
             }
             
             if (node.isMesh) {
