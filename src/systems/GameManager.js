import * as THREE from 'https://cdn.jsdelivr.net/npm/three@0.127.0/build/three.module.js';

// Define the data for each page
const PAGE_DATA = {
    'S_Page1': { symbol: 'sun', message: 'The first light reveals the path.' },
    'S_Page2': { symbol: 'moon', message: 'But the second shadow conceals it.' },
    'S_Page3': { symbol: 'star', message: 'The third star guides the lost.' },
    'S_Page4': { symbol: 'hand', message: 'A fourth hand offers a false choice.' },
    'S_Page5': { symbol: 'eye', message: 'The fifth eye sees the truth.' },
    'S_Page6': { symbol: 'spiral', message: 'And the sixth spiral unwinds destiny.' }
};

class GameManager {
    constructor(mansion, camera, scene, uiManager, audioManager, controls) {
        this.mansion = mansion;
        this.camera = camera;
        this.scene = scene;
        this.uiManager = uiManager;
        this.audioManager = audioManager;
        this.controls = controls;   // NEW: Store the controls object
        this.inventory = [];
        this.collectedPages = [];
        this.placedPages = new Array(6).fill(null); // Tracks pages placed on the wall
        this.pageSolution = ['S_Page1', 'S_Page2', 'S_Page3', 'S_Page4', 'S_Page5', 'S_Page6'];
        this.pagesPuzzleCompleted = false; // NEW: Track if pages puzzle is solved
        this.currentRoom = null;
        this.previousRoom = null;
        this.gameState = 'playing'; // 'playing', 'won', 'lost', 'paused'
        this.gameStage = 1; // NEW: Track game stage (1 or 2)
        this.lightsOn = true; // NEW: Track light state
        this.fuseBoxFixed = false; // NEW: Track if fuse box puzzle is complete
        this.telephoneAnswered = false; // NEW: Track if phone has been answered
        this.laptopPuzzleCompleted = false; // NEW: Track if laptop puzzle is complete
        this.masterBedroomKey = false;
        this.safePuzzleSolved = false;

        this.objectives = [];

        this.gameStats = {
            startTime: Date.now(),
            roomsVisited: new Set(),
            puzzlesSolved: 0,
            itemsCollected: 0,
            hintsUsed: 0
        };

        this.hintQueue = []; // NEW: A queue to hold pending hints.
        this.isHintVisible = false; // NEW: A flag to check if a hint is on screen.
        this.allPagesPlaced = false;
        this.puzzleFailureCount = 0; // Track wrong puzzle attempts
        this.maxPuzzleFailures = 3; // Die after 3 failures


        this.ui = this.createUI();
        this.audioEnabled = true;
        this.nextAmbientSoundTime = this.getRandomAmbientTime();

        this.initializeGame();
    }

    getRandomAmbientTime() {
        return Math.random() * 60 + 10; // generate random time interval used for ambient sounds
    }

    initializeGame() {
        console.log("🎮 Initializing game...");

        // Make phone start ringing 30 seconds into the game
        setTimeout(() => {
            this.startPhoneRingEvent();
        }, 30000); // 30 seconds

        this.updateUI();
        this.showWelcomeMessage();
    }

<<<<<<< HEAD

    solveSafePuzzle() {
        this.safePuzzleSolved = true;
        this.addToInventory({
            name: 'Entrance Key',
            type: 'key',
            id: 'entrance_key',
            description: 'A key that might open the entrance door.'
        });
        this.showHint("You found a key inside the safe!");
=======
    async showStage1Title() {
        // Called from main.js after all systems are initialized
        await window.gameControls.narrativeManager.triggerEvent('intro.stage_1_title');
>>>>>>> a8646f90
    }

    startPhoneRingEvent() {
        console.log("☎️ Starting phone ring event...");
        
        // Trigger narrative events
        window.gameControls.narrativeManager.triggerEvent('intro.speech_bubble_2');
        window.gameControls.narrativeManager.triggerEvent('intro.objective_1');

        const soundSourceMesh = this.mansion.getProp('telephone');
        if (soundSourceMesh) {
            this.audioManager.playLoopingPositionalSound('phone_ringing', this.audioManager.soundPaths.rotaryPhone, soundSourceMesh, 10);
        } 
    }
    
    async answerTelephone() {
        console.log("📞 Answering the telephone...");

        this.audioManager.stopSound('phone_ringing', 500);
        this.telephoneAnswered = true; // NEW: Mark phone as answered
        this.completeObjective('answer_telephone');

        await window.gameControls.narrativeManager.triggerEvent('stage1.phone_ring_speech');
        await window.gameControls.narrativeManager.triggerEvent('stage1.phone_call_black_screen');

        // Trigger new objective - find pages
        await window.gameControls.narrativeManager.triggerEvent('stage1.objective_find_pages');

        // Enable page glow now that phone is answered
        if (this.mansion) {
            this.mansion.enablePageGlow();
        }
    }
    
    completeObjective(objectiveId) {
        console.log(`[GameManager] Objective '${objectiveId}' reported as complete.`);
        // Mark obj as complted
        this.uiManager.markObjectiveComplete(objectiveId);
        
        // You can still have logic that runs after an objective is completed
        if (objectiveId === 'answer_telephone') {
            // For example, trigger the next narrative event here.
            // window.gameControls.narrativeManager.triggerEvent('stage1.next_objective');
        }
    }

    
    // MODIFIED: This now shows a message when a page is collected
    async collectPage(pageId) {

        const slotIndex = this.placedPages.indexOf(pageId);
        if (slotIndex !== -1) {
            // If it is, call the remove function instead and exit.
            this.removePageFromSlot(slotIndex);
            return;
        }

        if (this.collectedPages.includes(pageId)) {
            return; 
        }

        // Narrative event for when the first page is collected
        if (this.collectedPages.length === 0) {
            await window.gameControls.narrativeManager.triggerEvent('stage1.collect_pages_speech');
        }

        this.collectedPages.push(pageId);
        const pageData = PAGE_DATA[pageId];

        this.addToInventory({
            name: `Page (${pageData.symbol})`,
            type: 'scroll',
            description: 'A strange page with a unique symbol.',
            stackable: false,
            pageId: pageId, // Store the ID for placing it later
            symbol: pageData.symbol
        });

        if (this.collectedPages.length >= 6) {
            // After collecting all pages, trigger speech and objective to decipher them.
            await window.gameControls.narrativeManager.triggerEvent('stage1.all_pages_found');
            await window.gameControls.narrativeManager.triggerEvent('stage1.decipher_pages');
            this.completeObjective('collect_pages');
        }

        this.updateUI();
    }

    // NEW: Handles placing a page on a wall slot
    placePage(slotIndex, pageItem) {
        // Remove the page from inventory
        this.removeFromInventory(pageItem.name);

        // Record the placement
        this.placedPages[slotIndex] = pageItem.pageId;

        // Tell MansionLoader to create the visual
        if (this.mansion) {
            this.mansion.displayPageOnSlot(slotIndex, pageItem.pageId);
        }

        this.checkPageOrder();
    }

    // NEW: Checks if the placed pages match the solution
   async checkPageOrder() {
        if (this.placedPages.includes(null)) {
            return; // Exit if not all slots are filled.
        }


        let isCorrect = this.placedPages.every((pageId, index) => pageId === this.pageSolution[index]);

        if (isCorrect && !this.allPagesPlaced) {
            this.allPagesPlaced = true; // Prevent this from running again.

            this.completeObjective('place_pages');

            // Make all placed pages glow
            this.pageSolution.forEach((pageId) => {
                if (this.mansion) {
                    this.mansion.activatePageSymbolGlow(pageId);
                }
            });

            await window.gameControls.narrativeManager.triggerEvent('stage1.truth_is_found');

            // Trigger warning about monster awakening
            window.gameControls.narrativeManager.triggerEvent('stage1.monster_awaken_warning');

            // Monster attack and stage 2 transition sequence
            setTimeout(async () => {
                window.gameControls.audioManager.playSound('player_hit', 'public/audio/sfx/hit_sound.mp3');
                window.gameControls.narrativeManager.showBlackout();
                window.gameControls.physicsManager.teleportTo(new THREE.Vector3(0, 1.8, 0));
                await window.gameControls.narrativeManager.triggerEvent('stage1.attacked_by_monster');
                await window.gameControls.narrativeManager.triggerEvent('intro.wake_up');

                // Start Stage 2
                this.startStage2();
            }, 5000);

        } else if (!isCorrect) {
            // Wrong order - increment failure count
            this.puzzleFailureCount++;
            console.log(`❌ Puzzle failure ${this.puzzleFailureCount}/${this.maxPuzzleFailures}`);

            if (this.puzzleFailureCount >= this.maxPuzzleFailures) {
                // Player dies after 3 failures
                await this.onPlayerDeath('puzzle');
            } else {
                // Show red screen effect and message
                this.showWrongPageOrderEffect();
                await window.gameControls.narrativeManager.triggerEvent('stage1.wrong_page_order');
            }
        }
    }

    showWrongPageOrderEffect() {
        // Create red overlay
        const redOverlay = document.createElement('div');
        redOverlay.style.cssText = `
            position: fixed;
            top: 0;
            left: 0;
            width: 100%;
            height: 100%;
            pointer-events: none;
            z-index: 9999;
            border: 20px solid red;
            box-sizing: border-box;
            animation: redPulse 1s ease-out;
        `;

        // Add animation
        const style = document.createElement('style');
        style.textContent = `
            @keyframes redPulse {
                0% { border-color: rgba(255, 0, 0, 0); }
                50% { border-color: rgba(255, 0, 0, 0.8); }
                100% { border-color: rgba(255, 0, 0, 0); }
            }
        `;
        document.head.appendChild(style);
        document.body.appendChild(redOverlay);

        // Remove overlay after animation
        setTimeout(() => {
            document.body.removeChild(redOverlay);
            document.head.removeChild(style);
        }, 1000);
    }

    createUI() {
        const ui = {
            container: document.createElement('div'),
            inventory: document.createElement('div'),
            objectives: document.createElement('div'),
            status: document.createElement('div'),
            hint: document.createElement('div'),
            interaction: document.createElement('div'),
            gameMenu: document.createElement('div')
        };

        // Main UI container - HIDDEN (UI elements removed per user request)
        ui.container.style.cssText = `
            position: fixed;
            top: 20px;
            left: 20px;
            z-index: 1000;
            color: white;
            font-family: 'Courier New', monospace;
            font-size: 14px;
            pointer-events: none;
            text-shadow: 2px 2px 4px rgba(0,0,0,0.8);
            display: none;
        `;

        // Inventory UI - HIDDEN (replaced with popup on 'I' key)
        ui.inventory.style.cssText = `
            background: rgba(0,0,0,0.8);
            padding: 15px;
            border: 2px solid #666;
            margin-bottom: 15px;
            border-radius: 8px;
            backdrop-filter: blur(5px);
            max-width: 250px;
            display: block;
        `;

        // Objectives UI - HIDDEN (per user request)
        ui.objectives.style.cssText = `
            background: rgba(0,0,0,0.8);
            padding: 15px;
            border: 2px solid #666;
            margin-bottom: 15px;
            border-radius: 8px;
            backdrop-filter: blur(5px);
            max-width: 300px;
            max-height: 300px;
            overflow-y: auto;
            display: none;
        `;

        // Status UI - HIDDEN (per user request)
        ui.status.style.cssText = `
            background: rgba(0,0,0,0.8);
            padding: 10px;
            border: 2px solid #666;
            border-radius: 8px;
            backdrop-filter: blur(5px);
            max-width: 250px;
            display: none;
        `;

        // Hint UI
        ui.hint.style.cssText = `
            position: fixed;
            top: 20px;
            right: 20px;
            background: rgba(0,0,0,0.8);
            padding: 12px 18px;
            border: 1px solid #666;
            border-radius: 5px;
            max-width: 300px;
            display: none;
            backdrop-filter: blur(5px);
            animation: slideInRight 0.3s ease-out;
            font-size: 13px;
        `;

        // Interaction UI
        ui.interaction.style.cssText = `
            position: fixed;
            top: 50%;
            left: 50%;
            transform: translate(-50%, -50%);
            background: rgba(0,0,0,0.95);
            padding: 30px;
            border: 3px solid #888;
            border-radius: 10px;
            display: none;
            pointer-events: auto;
            z-index: 1600;
            backdrop-filter: blur(10px);
            box-shadow: 0 0 30px rgba(0,0,0,0.8);
        `;

        ui.interaction.addEventListener('click', (event) => {
            event.stopPropagation();
        });

        // Game menu UI
        ui.gameMenu.style.cssText = `
            position: fixed;
            top: 50%;
            left: 50%;
            transform: translate(-50%, -50%);
            background: rgba(0,0,0,0.95);
            padding: 40px;
            border: 3px solid #888;
            border-radius: 15px;
            display: none;
            pointer-events: auto;
            z-index: 1002;
            text-align: center;
            backdrop-filter: blur(10px);
        `;

        // Add CSS animations
        const style = document.createElement('style');
        style.textContent = `
            @keyframes slideInRight {
                from { transform: translateX(100%); opacity: 0; }
                to { transform: translateX(0); opacity: 1; }
            }

            @keyframes pulse {
                0%, 100% { opacity: 0.8; }
                50% { opacity: 1.0; }
            }

            @keyframes glow {
                0%, 100% { text-shadow: 2px 2px 4px rgba(0,0,0,0.8); }
                50% { text-shadow: 2px 2px 4px rgba(0,0,0,0.8), 0 0 10px #00ff00; }
            }

            .objective-completed {
                color: #00ff00 !important;
                animation: glow 2s infinite;
            }

            .inventory-item {
                transition: all 0.3s ease;
                cursor: pointer;
                padding: 2px 0;
            }

            .inventory-item:hover {
                color: #ffff00;
                text-shadow: 0 0 5px #ffff00;
            }
        `;
        document.head.appendChild(style);

        ui.container.appendChild(ui.inventory);
        ui.container.appendChild(ui.objectives);
        ui.container.appendChild(ui.status);
        document.body.appendChild(ui.container);
        document.body.appendChild(ui.hint);
        document.body.appendChild(ui.interaction);
        document.body.appendChild(ui.gameMenu);

        // Create inventory popup (shown on 'I' key press)
        ui.inventoryPopup = this.createInventoryPopup();
        document.body.appendChild(ui.inventoryPopup);

        return ui;
    }

     createInventoryPopup() {
        const popup = document.createElement('div');
        popup.id = 'inventory-popup';
        popup.style.cssText = `
            position: fixed;
            top: 50%;
            left: 50%;
            transform: translate(-50%, -50%);
            background: rgba(0,0,0,0.95);
            padding: 30px;
            border: 3px solid #888;
            border-radius: 10px;
            display: none;
            pointer-events: auto;
            z-index: 1500;
            backdrop-filter: blur(10px);
            box-shadow: 0 0 30px rgba(0,0,0,0.8);
            min-width: 400px;
            max-width: 600px;
            max-height: 80vh;
            overflow-y: auto;
            color: white;
            font-family: 'Courier New', monospace;
        `;

        // NEW: Add this event listener to stop clicks from passing through.
        popup.addEventListener('click', (event) => {
            event.stopPropagation();
        });


        // Set up key listener for 'I' key
        document.addEventListener('keydown', (e) => {
            if (e.code === 'KeyI' && this.gameState === 'playing') {
                e.preventDefault();
                this.toggleInventoryPopup();
            }
        });

        return popup;
    }

    toggleInventoryPopup() {
        const isVisible = this.ui.inventoryPopup.style.display === 'block';

        if (isVisible) {
            this.ui.inventoryPopup.style.display = 'none';
            if (this.controls) this.controls.unfreeze(); // NEW: Unfreeze controls when closing
        } else {
            this.updateInventoryPopup();
            this.ui.inventoryPopup.style.display = 'block';
            if (this.controls) this.controls.freeze(); // NEW: Freeze controls when opening
        }
    }


    updateInventoryPopup() {
        const inventoryHTML = `
            <div style="text-align: center; margin-bottom: 20px;">
                <h2 style="margin: 0 0 10px 0; color: #ffaa00;">🎒 Inventory</h2>
                <p style="margin: 0; color: #888; font-size: 12px;">${this.inventory.length}/10 items</p>
            </div>
            <hr style="border-color: #444; margin-bottom: 20px;">
            ${this.inventory.length === 0 ?
                '<p style="color: #888; font-style: italic; text-align: center; padding: 40px 20px;">Your inventory is empty</p>' :
                '<div style="display: grid; grid-template-columns: repeat(auto-fill, minmax(150px, 1fr)); gap: 15px;">' +
                this.inventory.map((item, index) =>
                    `<div class="inventory-item-card" onclick="window.gameControls?.gameManager?.useItem?.(${index})" style="
                        background: rgba(255,255,255,0.05);
                        padding: 15px;
                        border: 2px solid #${this.getItemColor(item.type)};
                        border-radius: 8px;
                        cursor: pointer;
                        transition: all 0.3s ease;
                        text-align: center;
                    " onmouseover="this.style.background='rgba(255,255,255,0.1)'; this.style.borderColor='#fff'"
                       onmouseout="this.style.background='rgba(255,255,255,0.05)'; this.style.borderColor='#${this.getItemColor(item.type)}'">
                        <div style="font-size: 24px; margin-bottom: 8px;">${this.getItemIcon(item.type)}</div>
                        <div style="color: #${this.getItemColor(item.type)}; font-weight: bold; margin-bottom: 5px; font-size: 14px;">${item.name}</div>
                        ${item.quantity && item.quantity > 1 ? `<div style="color: #888; font-size: 11px;">x${item.quantity}</div>` : ''}
                        ${item.description ? `<div style="color: #aaa; font-size: 10px; margin-top: 5px; line-height: 1.3;">${item.description}</div>` : ''}
                    </div>`
                ).join('') + '</div>'
            }
            <hr style="border-color: #444; margin: 20px 0;">
            <div style="text-align: center;">
                <button onclick="window.gameControls?.gameManager?.toggleInventoryPopup?.()" style="
                    background: linear-gradient(45deg, #444, #666);
                    color: white;
                    border: 1px solid #888;
                    padding: 10px 30px;
                    cursor: pointer;
                    border-radius: 5px;
                    font-family: 'Courier New', monospace;
                    font-size: 14px;
                    transition: all 0.2s ease;
                " onmouseover="this.style.background='linear-gradient(45deg, #555, #777)'"
                   onmouseout="this.style.background='linear-gradient(45deg, #444, #666)'">Close (I)</button>
            </div>
        `;

        this.ui.inventoryPopup.innerHTML = inventoryHTML;
    }

    getItemIcon(itemType) {
        const icons = {
            'key': '🔑',
            'scroll': '📜',
            'tool': '🔧',
            'weight_object': '⚖️',
            'symbol': '🔮',
            'potion': '🧪',
            'book': '📖'
        };
        return icons[itemType] || '📦';
    }
     // NEW: Add this function to handle removing a page from a slot.
    removePageFromSlot(slotIndex) {
        const pageId = this.placedPages[slotIndex];
        if (!pageId) return;

        // Find the page item in the inventory to add it back. We don't call collectPage
        // as it might have unintended side effects like re-completing objectives.
        const pageData = PAGE_DATA[pageId];
        this.addToInventory({
            name: `Page (${pageData.symbol})`,
            type: 'scroll',
            description: 'A strange page with a unique symbol.',
            stackable: false,
            pageId: pageId,
            symbol: pageData.symbol
        });

        // Clear the page from the placed pages array.
        this.placedPages[slotIndex] = null;

        // Tell the MansionLoader to visually hide the page from the slot.
        if (this.mansion) {
            this.mansion.hidePageOnSlot(slotIndex);
        }

        this.checkPageOrder(); // Re-check the solution.
    }

    // NEW: Add this utility function to get a page's symbol for UI prompts.
    getPageSymbol(pageId) {
        return PAGE_DATA[pageId] ? PAGE_DATA[pageId].symbol : 'unknown';
    }

    updateUI() {
        this.updateInventoryUI();
        //this.updateObjectivesUI();
        this.updateStatusUI();
    }

    updateInventoryUI() {
        const inventoryHTML = `
            <h3 style="margin: 0 0 10px 0; color: #ffaa00;">🎒 Inventory (${this.inventory.length}/10)</h3>
            ${this.inventory.length === 0 ? 
                '<p style="color: #888; font-style: italic;">Empty</p>' : 
                this.inventory.map((item, index) => 
                    `<div class="inventory-item" onclick="window.gameManager?.useItem?.(${index})" style="margin: 3px 0;">
                        • <span style="color: #${this.getItemColor(item.type)}">${item.name}</span>
                        ${item.description ? `<br><small style="color: #aaa; margin-left: 10px;">${item.description}</small>` : ''}
                    </div>`
                ).join('')
            }
        `;
        
        this.ui.inventory.innerHTML = inventoryHTML;
    }

    updateObjectivesUI() {
        const mainObjectives = this.objectives.filter(obj => obj.type === 'main');
        const secondaryObjectives = this.objectives.filter(obj => obj.type === 'secondary');
        const puzzleObjectives = this.objectives.filter(obj => obj.type === 'puzzle' && !obj.completed);
        const completedObjectives = this.objectives.filter(obj => obj.completed);
        
        let objectivesHTML = '<h3 style="margin: 0 0 10px 0; color: #ffaa00;">📝 Objectives</h3>';
        
        // Main objectives
        if (mainObjectives.length > 0) {
            objectivesHTML += '<h4 style="color: #ff6666; margin: 5px 0;">Primary:</h4>';
            mainObjectives.forEach(obj => {
                objectivesHTML += `
                    <p style="margin: 3px 0; color: ${obj.completed ? '#00ff00' : '#fff'};" class="${obj.completed ? 'objective-completed' : ''}">
                        ${obj.completed ? '✓' : '•'} ${obj.description}
                    </p>
                `;
            });
        }
        
        // Secondary objectives
        if (secondaryObjectives.length > 0) {
            objectivesHTML += '<h4 style="color: #66aaff; margin: 10px 0 5px 0;">Secondary:</h4>';
            secondaryObjectives.forEach(obj => {
                objectivesHTML += `
                    <p style="margin: 3px 0; color: ${obj.completed ? '#00ff00' : '#ccc'}; font-size: 12px;" class="${obj.completed ? 'objective-completed' : ''}">
                        ${obj.completed ? '✓' : '•'} ${obj.description}
                    </p>
                `;
            });
        }
        
        // Active puzzles
        if (puzzleObjectives.length > 0) {
            objectivesHTML += '<h4 style="color: #ffaa66; margin: 10px 0 5px 0;">Puzzles:</h4>';
            puzzleObjectives.slice(0, 3).forEach(obj => { // Show only top 3
                const difficultyStars = '★'.repeat(obj.difficulty || 1);
                objectivesHTML += `
                    <p style="margin: 3px 0; color: #aaa; font-size: 11px;">
                        • ${obj.description}
                        <span style="color: #ffaa00; margin-left: 5px;">${difficultyStars}</span>
                    </p>
                `;
            });
            
            if (puzzleObjectives.length > 3) {
                objectivesHTML += `<p style="color: #666; font-size: 10px; font-style: italic;">...and ${puzzleObjectives.length - 3} more puzzles</p>`;
            }
        }
        
        // Progress summary
        if (completedObjectives.length > 0) {
            objectivesHTML += `<hr style="border-color: #444; margin: 10px 0;"><p style="color: #888; font-size: 11px;">Completed: ${completedObjectives.length}/${this.objectives.length}</p>`;
        }
        
        this.ui.objectives.innerHTML = objectivesHTML;
    }

    updateStatusUI() {
        const currentTime = Date.now();
        const gameTime = Math.floor((currentTime - this.gameStats.startTime) / 1000);
        const minutes = Math.floor(gameTime / 60);
        const seconds = gameTime % 60;
        
        const currentRoomName = this.currentRoom ?
            this.currentRoom.name :
            'Unknown Location';
        
        const statusHTML = `
            <h3 style="margin: 0 0 10px 0; color: #ffaa00;">📊 Status</h3>
            <div style="font-size: 12px;">
                <p style="margin: 2px 0;"><strong>Location:</strong> ${currentRoomName}</p>
                <p style="margin: 2px 0;"><strong>Time:</strong> ${minutes}:${seconds.toString().padStart(2, '0')}</p>
                <p style="margin: 2px 0;"><strong>Rooms:</strong> ${this.gameStats.roomsVisited.size} visited</p>
                <p style="margin: 2px 0;"><strong>Puzzles:</strong> ${this.gameStats.puzzlesSolved} solved</p>
                <p style="margin: 2px 0;"><strong>Items:</strong> ${this.gameStats.itemsCollected} collected</p>
            </div>
            <div style="margin-top: 8px; font-size: 10px;">
                <div style="background: #333; height: 8px; border-radius: 4px; overflow: hidden;">
                    <div style="background: linear-gradient(90deg, #ff6666, #ffaa66, #66ff66); height: 100%; width: ${this.getProgressPercentage()}%; transition: width 0.5s ease;"></div>
                </div>
                <p style="margin: 2px 0; color: #888;">Progress: ${Math.round(this.getProgressPercentage())}%</p>
            </div>
        `;
        
        this.ui.status.innerHTML = statusHTML;
    }

    getProgressPercentage() {
        const totalObjectives = this.objectives.length;
        const completedObjectives = this.objectives.filter(obj => obj.completed).length;
        return totalObjectives > 0 ? (completedObjectives / totalObjectives) * 100 : 0;
    }

    getItemColor(itemType) {
        const colors = {
            'key': 'FFD700',
            'scroll': 'DDA0DD',
            'tool': 'C0C0C0',
            'weight_object': '8B4513',
            'symbol': '9370DB',
            'potion': '00CED1',
            'book': '8FBC8F'
        };
        return colors[itemType] || 'FFFFFF';
    }

    showWelcomeMessage() {
        // Welcome message removed - no longer showing hints except for inventory
    }

   showHint(text, duration = 2000) {
        this.hintQueue.push({ text, duration });
        if (!this.isHintVisible) {
            this.processHintQueue();
        }
        this.gameStats.hintsUsed++;
    }

     processHintQueue() {
        if (this.hintQueue.length === 0) {
            this.isHintVisible = false;
            return;
        }

        this.isHintVisible = true;
        const hint = this.hintQueue.shift(); // Get the next hint from the queue

        this.ui.hint.innerHTML = `<p style="margin: 0;">💡 ${hint.text}</p>`;
        this.ui.hint.style.display = 'block';
        
        // After the duration, hide the hint and process the next one.
        setTimeout(() => {
            this.ui.hint.style.display = 'none';
            this.processHintQueue();
        }, hint.duration);
    }


    showInteraction(title, text, options, callback) {
        if (this.controls) this.controls.freeze();

        const optionButtons = options.map((option, index) => 
            `<button onclick="window.gameInteractionCallback(${index})" style="
                background: linear-gradient(45deg, #444, #666);
                color: white;
                border: 1px solid #888;
                padding: 12px 20px;
                margin: 5px;
                cursor: pointer;
                border-radius: 5px;
                font-family: 'Courier New', monospace;
                transition: all 0.2s ease;
            " onmouseover="this.style.background='linear-gradient(45deg, #555, #777)'" 
               onmouseout="this.style.background='linear-gradient(45deg, #444, #666)'">${option}</button>`
        ).join('');

        this.ui.interaction.innerHTML = `
            <h3 style="color: #ffaa00; margin: 0 0 15px 0;">${title}</h3>
            <p style="margin-bottom: 20px; line-height: 1.4;">${text}</p>
            <div style="text-align: center;">${optionButtons}</div>
        `;
        
        this.ui.interaction.style.display = 'block';

        this.ui.interaction.querySelectorAll('.interaction-button').forEach(button => {
            button.addEventListener('click', () => {
                const index = parseInt(button.dataset.index);

                // Hide the UI and unfreeze controls BEFORE calling the original function.
                this.ui.interaction.style.display = 'none';
                if (this.controls) this.controls.unfreeze();

                // Run the original callback.
                if (callback) callback(index);
            });
        });

        // Store callback globally for button access
        window.gameInteractionCallback = (index) => {
            this.ui.interaction.style.display = 'none';
            delete window.gameInteractionCallback;
            if (callback) callback(index);
        };
    }

    showGameMenu() {
        this.gameState = 'paused';
        
        this.ui.gameMenu.innerHTML = `
            <h2 style="color: #ffaa00; margin: 0 0 30px 0;">⚙️ Game Menu</h2>
            <button onclick="window.gameManager.resumeGame()" style="
                display: block;
                width: 200px;
                margin: 10px auto;
                padding: 15px;
                background: linear-gradient(45deg, #2a5d2a, #4a8d4a);
                color: white;
                border: none;
                border-radius: 8px;
                cursor: pointer;
                font-size: 16px;
                font-family: 'Courier New', monospace;
            ">Resume Game</button>
            
            <button onclick="window.gameManager.toggleAudio()" style="
                display: block;
                width: 200px;
                margin: 10px auto;
                padding: 15px;
                background: linear-gradient(45deg, #5d5d2a, #8d8d4a);
                color: white;
                border: none;
                border-radius: 8px;
                cursor: pointer;
                font-size: 16px;
                font-family: 'Courier New', monospace;
            ">Audio: ${this.audioEnabled ? 'ON' : 'OFF'}</button>
            
            <button onclick="window.gameManager.showControls()" style="
                display: block;
                width: 200px;
                margin: 10px auto;
                padding: 15px;
                background: linear-gradient(45deg, #2a2a5d, #4a4a8d);
                color: white;
                border: none;
                border-radius: 8px;
                cursor: pointer;
                font-size: 16px;
                font-family: 'Courier New', monospace;
            ">Controls</button>
            
            <button onclick="window.gameManager.restartGame()" style="
                display: block;
                width: 200px;
                margin: 10px auto;
                padding: 15px;
                background: linear-gradient(45deg, #5d2a2a, #8d4a4a);
                color: white;
                border: none;
                border-radius: 8px;
                cursor: pointer;
                font-size: 16px;
                font-family: 'Courier New', monospace;
            ">Restart Game</button>
        `;
        
        this.ui.gameMenu.style.display = 'block';
    }

    resumeGame() {
        this.gameState = 'playing';
        this.ui.gameMenu.style.display = 'none';
    }

    toggleAudio() {
        this.audioEnabled = !this.audioEnabled;
        this.showGameMenu(); // Refresh menu to show updated audio status
    }

    showControls() {
        this.ui.gameMenu.innerHTML = `
            <h2 style="color: #ffaa00; margin: 0 0 20px 0;">🎮 Controls</h2>
            <div style="text-align: left; max-width: 400px; margin: 0 auto;">
                <h4 style="color: #66aaff;">Movement:</h4>
                <p><strong>W A S D</strong> - Move around</p>
                <p><strong>Mouse</strong> - Look around (click to lock cursor)</p>
                <p><strong>Space</strong> - Move up</p>
                <p><strong>Shift</strong> - Move down</p>
                
                <h4 style="color: #66aaff; margin-top: 15px;">Interaction:</h4>
                <p><strong>E</strong> - Interact with objects</p>
                <p><strong>Left Click</strong> - Also interact</p>
                <p><strong>TAB</strong> - Highlight nearby objects</p>
                
                <h4 style="color: #66aaff; margin-top: 15px;">Interface:</h4>
                <p><strong>ESC</strong> - Close dialogs / Game menu</p>
                <p><strong>F</strong> - Toggle flashlight (if available)</p>
            </div>
            <button onclick="window.gameManager.showGameMenu()" style="
                margin-top: 20px;
                padding: 10px 20px;
                background: #444;
                color: white;
                border: 1px solid #888;
                border-radius: 5px;
                cursor: pointer;
            ">Back to Menu</button>
        `;
    }

    restartGame() {
        this.showInteraction(
            "Restart Game",
            "Are you sure you want to restart? All progress will be lost.",
            ["Yes, Restart", "Cancel"],
            (choice) => {
                if (choice === 0) {
                    location.reload();
                }
            }
        );
    }

    // Inventory management
    addToInventory(item) {
        if (this.inventory.length >= 10) {
            return false;
        }

        // Check if item already exists (for stackable items)
        const existingItem = this.inventory.find(inv => inv.name === item.name);
        if (existingItem && item.stackable) {
            existingItem.quantity = (existingItem.quantity || 1) + (item.quantity || 1);
        } else {
            this.inventory.push({
                ...item,
                quantity: item.quantity || 1,
                addedTime: Date.now()
            });
        }

        this.gameStats.itemsCollected++;
        this.updateUI();
        this.showHint(`${item.name}`);

        // Update popup if it's visible
        if (this.ui.inventoryPopup && this.ui.inventoryPopup.style.display === 'block') {
            this.updateInventoryPopup();
        }

        return true;
    }

    removeFromInventory(itemName) {
        const index = this.inventory.findIndex(item => item.name === itemName);
        if (index !== -1) {
            const removed = this.inventory.splice(index, 1)[0];
            this.updateUI();

            // Update popup if it's visible
            if (this.ui.inventoryPopup && this.ui.inventoryPopup.style.display === 'block') {
                this.updateInventoryPopup();
            }

            return removed;
        }
        return null;
    }

    hasItem(itemName) {
        return this.inventory.some(item => item.name === itemName);
    }

    useItem(itemIndex) {
        if (itemIndex >= 0 && itemIndex < this.inventory.length) {
            const item = this.inventory[itemIndex];
            
            switch (item.type) {
                case 'scroll':
                    this.showInteraction(
                        item.name,
                        item.content || "The text is too faded to read clearly.",
                        ["Close"],
                        () => {}
                    );
                    break;

                case 'potion':
                    this.showInteraction(
                        `Use ${item.name}?`,
                        item.description || "A mysterious potion. Its effects are unknown.",
                        ["Drink", "Keep for later"],
                        (choice) => {
                            if (choice === 0) {
                                this.consumePotion(item, itemIndex);
                            }
                        }
                    );
                    break;
            }
        }
    }

    consumePotion(potion, itemIndex) {
        // Remove potion from inventory
        this.inventory.splice(itemIndex, 1);
        this.updateUI();

        // Update popup if it's visible
        if (this.ui.inventoryPopup && this.ui.inventoryPopup.style.display === 'block') {
            this.updateInventoryPopup();
        }

        // Apply potion effects (silently)
        switch (potion.effect) {
            case 'vision':
                // Could temporarily increase interaction range or reveal hidden objects
                break;
            case 'courage':
                // Could temporarily reduce scare event frequency
                break;
        }
    }

    // Objective management
    completeObjective(objectiveId) {
        const objective = this.objectives.find(obj => obj.id === objectiveId);
        if (objective && !objective.completed) {
            objective.completed = true;
            objective.completedTime = Date.now();
            
            if (objective.type === 'puzzle') {
                this.gameStats.puzzlesSolved++;
            }
            
            this.updateUI();

            // Special effects for main objectives
            if (objective.type === 'main') {
                this.ui.objectives.style.boxShadow = '0 0 30px rgba(0, 255, 0, 0.5)';
                setTimeout(() => {
                    this.ui.objectives.style.boxShadow = 'none';
                }, 2000);
            }
            
            // Check for game completion
            this.checkWinCondition();
            
            // Check for objective chains
            this.checkObjectiveChains(objectiveId);
        }
    }

    checkObjectiveChains(completedObjectiveId) {
        // Unlock new objectives based on completed ones
        switch (completedObjectiveId) {
            case 'explore_mansion':
                this.addObjective({
                    id: 'find_master_key',
                    description: 'Find the master key to unlock restricted areas',
                    type: 'secondary',
                    priority: 2
                });
                break;
                
            case 'survive_horrors':
                this.addObjective({
                    id: 'understand_mystery',
                    description: 'Uncover the truth behind the mansion\'s dark history',
                    type: 'secondary',
                    priority: 2
                });
                break;
        }
    }

    addObjective(objective) {
        const exists = this.objectives.find(obj => obj.id === objective.id);
        if (!exists) {
            this.objectives.push({
                completed: false,
                ...objective
            });
            this.updateUI();
        }
    }

    checkWinCondition() {
        const mainObjectives = this.objectives.filter(obj => obj.type === 'main');
        const allMainCompleted = mainObjectives.every(obj => obj.completed);
        
        if (allMainCompleted) {
            this.gameState = 'won';
            setTimeout(() => {
                this.onGameWon();
            }, 1000); // Delay for dramatic effect
        }
    }

    onGameWon() {
        const gameTime = Math.floor((Date.now() - this.gameStats.startTime) / 1000);
        const minutes = Math.floor(gameTime / 60);
        const seconds = gameTime % 60;
        
        const score = this.calculateFinalScore();
        
        this.showInteraction(
            "🎉 Escape Successful!",
            `Congratulations! You've escaped the haunted mansion!
            
            <div style="margin: 20px 0; padding: 15px; background: rgba(0,0,0,0.5); border-radius: 5px;">
                <h4 style="color: #ffaa00; margin: 0 0 10px 0;">Final Statistics:</h4>
                <p style="margin: 5px 0;">⏱️ Time: ${minutes}:${seconds.toString().padStart(2, '0')}</p>
                <p style="margin: 5px 0;">🏠 Rooms Explored: ${this.gameStats.roomsVisited.size}</p>
                <p style="margin: 5px 0;">🧩 Puzzles Solved: ${this.gameStats.puzzlesSolved}</p>
                <p style="margin: 5px 0;">📦 Items Collected: ${this.gameStats.itemsCollected}</p>
                <p style="margin: 5px 0;">💡 Hints Used: ${this.gameStats.hintsUsed}</p>
                <hr style="border-color: #444; margin: 10px 0;">
                <p style="margin: 0; color: #00ff00; font-size: 18px; font-weight: bold;">Final Score: ${score}</p>
            </div>`,
            ["Play Again", "Main Menu"],
            (choice) => {
                if (choice === 0) {
                    location.reload(); // Restart game
                } else {
                    // Return to main menu
                    document.getElementById('welcome-screen').style.display = 'flex';
                    document.querySelector('#game-canvas').style.display = 'none';
                }
            }
        );
    }

    calculateFinalScore() {
        const gameTime = (Date.now() - this.gameStats.startTime) / 1000;
        const timeBonus = Math.max(0, 1000 - gameTime); // Bonus for finishing quickly
        const explorationBonus = this.gameStats.roomsVisited.size * 50;
        const puzzleBonus = this.gameStats.puzzlesSolved * 100;
        const itemBonus = this.gameStats.itemsCollected * 25;
        const hintPenalty = this.gameStats.hintsUsed * 10;
        
        const score = Math.round(timeBonus + explorationBonus + puzzleBonus + itemBonus - hintPenalty);
        return Math.max(0, score);
    }

    onGameLost(reason = "The darkness has consumed you...") {
        this.gameState = 'lost';
        
        this.showInteraction(
            "💀 Game Over",
            `${reason}
            
            <div style="margin: 20px 0; padding: 15px; background: rgba(139,0,0,0.3); border-radius: 5px;">
                <p style="margin: 0;">Don't give up! Every attempt teaches you something new about the mansion's secrets.</p>
            </div>`,
            ["Try Again", "Main Menu"],
            (choice) => {
                if (choice === 0) {
                    location.reload();
                } else {
                    document.getElementById('welcome-screen').style.display = 'flex';
                    document.querySelector('#game-canvas').style.display = 'none';
                }
            }
        );
    }

    // Room management
    tick(delta) {
        if (this.gameState !== 'playing') return;

        // Get the room the player is currently in
        const detectedRoom = this.mansion.getCurrentRoom(this.camera.position);

        // Check if the room has changed since the last frame
        if (detectedRoom !== this.currentRoom) {
            // A transition has occurred.
            
            // 1. Handle exiting the PREVIOUS room (if we were in one)
            if (this.currentRoom) {
                this.onRoomExited(this.currentRoom);
            }

            // 2. Handle entering the NEW room (if we are now in one)
            if (detectedRoom) {
                this.onRoomEntered(detectedRoom);
            }

            // 3. Update the state variables
            this.previousRoom = this.currentRoom;
            this.currentRoom = detectedRoom;
            
            // 4. Always update the UI after a transition
            this.updateUI();
        }

        // --- Objective progress checks ---
        this.checkTimedObjectives();

        // Check for monster collision (player death)
        this.checkMonsterCollision();

        this.nextAmbientSoundTime -= delta;
        if (this.nextAmbientSoundTime <= 0) {
            if (this.audioManager) {
                this.audioManager.playRandomAmbientSound();
            }
            // Reset the timer for the next sound
            this.nextAmbientSoundTime = this.getRandomAmbientTime();
        }
    }

    onRoomEntered(room) {
        console.log(`🚪 Entered ${room.name}`);

        // Show a hint only on the very first visit
        if (!this.gameStats.roomsVisited.has(room.name)) {
            // this.handleFirstRoomEntry(room); // Room hints disabled
        }

        // Add to visited rooms list (moved here for better logic)
        this.gameStats.roomsVisited.add(room.name);

        // Trigger any other events that should happen EVERY time you enter
        this.triggerRoomSpecialEvents(room);

        // Update exploration objective (moved here from tick)
        if (this.gameStats.roomsVisited.size >= 5) {
            this.completeObjective('explore_mansion');
        }
    }

    /**
     * NEW METHOD: Handles logic for when a player leaves a room.
     * @param {object} room - The room object that was just exited.
     */
    onRoomExited(room) {
        console.log(`🚪 Exited ${room.name}`);
        // This is the place to add logic for when you leave a room, e.g.:
        // - Stop room-specific ambient sounds
        // - Hide room-specific UI elements
    }

    /**
     * NEW METHOD: Centralizes time-based objective checks.
     */
    checkTimedObjectives() {
        // Survival time tracking
        const survivalTime = (Date.now() - this.gameStats.startTime) / 1000;
        if (survivalTime > 300) { // 5 minutes
            this.completeObjective('survive_horrors');
        }
    }

    /**
     * RENAMED: This method now specifically handles FIRST-TIME entry events.
     * @param {object} room - The room being entered for the first time.
     */
    handleFirstRoomEntry(room) {
        const roomType = room.name.toLowerCase();

        if (roomType.includes('entrance')) {
            this.showHint("You're in the mansion's entrance hall. Look for clues about how to escape.");
        } else if (roomType.includes('library')) {
            this.showHint("Ancient books line the walls. Some might contain important information.");
        } else if (roomType.includes('kitchen')) {
            this.showHint("The kitchen feels cold and unused. Check the cabinets and drawers.");
        } else if (roomType.includes('bedroom')) {
            this.showHint("Someone once slept here. Search under the bed and in the dresser.");
        } else if (roomType.includes('study')) {
            this.showHint("This study might contain the mansion owner's personal documents.");
        } else if (roomType.includes('attic')) {
            this.showHint("The attic is full of old memories... and perhaps old secrets.");
        } else {
            this.showHint(`You've discovered the ${room.name}.`);
        }
    }

    triggerRoomSpecialEvents(room) {
        // Room special events removed - no longer showing hints except for inventory
    }

    // Save/Load system (basic localStorage implementation)
    saveGame() {
        const saveData = {
            inventory: this.inventory,
            objectives: this.objectives,
            gameStats: this.gameStats,
            currentRoom: this.currentRoom?.id,
            mansionSeed: this.mansion.seed, // If mansion uses seed for generation
            version: '1.0'
        };
        
        try {
            localStorage.setItem('mansion_escape_save', JSON.stringify(saveData));
            return true;
        } catch (error) {
            return false;
        }
    }

    loadGame() {
        try {
            const saveData = localStorage.getItem('mansion_escape_save');
            if (saveData) {
                const parsed = JSON.parse(saveData);
                
                this.inventory = parsed.inventory || [];
                this.objectives = parsed.objectives || [];
                this.gameStats = parsed.gameStats || this.gameStats;

                this.updateUI();
                return true;
            }
        } catch (error) {
            return false;
        }
        return false;
    }

    // NEW: Stage 2 transition
    async startStage2() {
        console.log('🎭 Starting Stage 2...');
        this.gameStage = 2;

        // Show Stage 2 title screen
        await window.gameControls.narrativeManager.triggerEvent('stage2.stage_2_title');

        // Inner monologue using narrative manager
        await window.gameControls.narrativeManager.triggerEvent('stage2.transition_start');

        // Add objective to escape the mansion
        await window.gameControls.narrativeManager.triggerEvent('stage2.escape_objective');

        // Player must now try to interact with the entrance door
        // The lights will go out when they try the door (handled in InteractionSystem)
    }

    spawnMonsterNearStudy() {
        const monsterAI = window.gameControls.monsterAI;
        const pathfinding = monsterAI.pathfinding;

        try {
            const zone = pathfinding.zones[monsterAI.ZONE];
            const nodes = zone.groups[monsterAI.groupID];

            // Find nodes near the study (you may need to adjust coordinates based on your mansion layout)
            // For now, we'll look for a specific node or use a fallback
            let studyNode = null;

            // Try to find a node close to study position
            // You'll need to adjust these coordinates based on your actual study location
            const studyApproxPosition = new THREE.Vector3(0, 0, 0); // Placeholder - adjust this!

            let closestDistance = Infinity;
            for (const node of nodes) {
                const distance = node.centroid.distanceTo(studyApproxPosition);
                if (distance < closestDistance) {
                    closestDistance = distance;
                    studyNode = node;
                }
            }

            if (studyNode) {
                monsterAI.monster.position.copy(studyNode.centroid);
                monsterAI.monster.visible = true; // Make monster visible
                console.log(`👾 Monster spawned near study at node`);
            } else {
                monsterAI.spawn(); // Fallback to random spawn
                monsterAI.monster.visible = true; // Make monster visible
            }

            // Start heartbeat when monster spawns
            if (!monsterAI.heartbeatStarted) {
                monsterAI.audioManager.playHeartbeat();
                monsterAI.heartbeatStarted = true;
            }

            window.gameControls.narrativeManager.triggerEvent('stage2.something_moving');
        } catch (error) {
            console.error("Failed to spawn monster near study:", error);
            monsterAI.spawn(); // Fallback
        }
    }

    async fixFuseBox() {
        console.log('💡 Fuse box fixed!');
        this.fuseBoxFixed = true;
        this.lightsOn = true;

        if (this.mansion) {
            this.mansion.setAllLightsEnabled(true);
        }

        this.completeObjective('fix_fuse_box');

        await window.gameControls.narrativeManager.triggerEvent('stage2.lights_restored');
        await window.gameControls.narrativeManager.triggerEvent('stage2.not_alone');

        // Set monster to CURIOUS (level 3) after fuse box is fixed
        if (window.gameControls.monsterAI) {
            window.gameControls.monsterAI.setAggressionLevel(3); // CURIOUS
            console.log('👾 Monster is now CURIOUS');
        }

        // Make the diary glow immediately after fuse box is complete
        if (this.mansion) {
            this.mansion.enableDiaryGlow();
            console.log('✨ Diary glow enabled immediately after fuse box');
        }
        await window.gameControls.narrativeManager.triggerEvent('stage1.notice_diary');

        // Now make diary interactable and show objective
        if (this.mansion) {
            const diary = this.mansion.props.get('diary');
            if (diary) {
                diary.userData.interactable = true;
            }
        }
        await window.gameControls.narrativeManager.triggerEvent('stage1.read_diary_objective');
    }

    async onPlayerDeath(deathType = 'monster_curious') {
        console.log(`💀 Player died: ${deathType}`);
        this.gameState = 'lost';

        // Play death sound
        if (this.audioManager) {
            this.audioManager.playSound('player_death', 'public/audio/sfx/hit_sound.mp3');
        }

        // Stop player controls
        if (this.controls) {
            this.controls.freeze();
        }

        // Show appropriate death screen based on death type
        const deathEvent = `endings.death_${deathType}`;
        await window.gameControls.narrativeManager.triggerEvent(deathEvent);

        // R key restart is handled by PlayerControls.js onKeyDown handler
        console.log('💀 Press R to restart the game');
    }

    checkMonsterCollision() {
        if (this.gameState !== 'playing') return;
        if (!window.gameControls.monsterAI) return;

        // Only check collision if we're in Stage 2 (monster is spawned)
        if (this.gameStage !== 2) return;

        const monster = window.gameControls.monsterAI.monster;
        if (!monster) return;

        const playerPos = this.camera.position;
        const monsterPos = monster.position;

        const distance = playerPos.distanceTo(monsterPos);

        // If player touches monster (within 1.5 units), they die
        if (distance < 1.5) {
            // Determine death message based on monster aggression level
            const aggressionLevel = window.gameControls.monsterAI.aggressionLevel;
            const deathType = aggressionLevel >= 4 ? 'monster_bold' : 'monster_curious';
            this.onPlayerDeath(deathType);
        }
    }

    // Cleanup
    dispose() {
        // Remove UI elements
        if (this.ui.container) {
            document.body.removeChild(this.ui.container);
        }
        if (this.ui.hint) {
            document.body.removeChild(this.ui.hint);
        }
        if (this.ui.interaction) {
            document.body.removeChild(this.ui.interaction);
        }
        if (this.ui.gameMenu) {
            document.body.removeChild(this.ui.gameMenu);
        }
        
        // Clean up global references
        if (window.gameManager === this) {
            delete window.gameManager;
        }
        if (window.gameInteractionCallback) {
            delete window.gameInteractionCallback;
        }
    }
}

// Make GameManager available globally for UI callbacks
if (typeof window !== 'undefined') {
    window.GameManager = GameManager;
}

export { GameManager };<|MERGE_RESOLUTION|>--- conflicted
+++ resolved
@@ -74,8 +74,6 @@
         this.showWelcomeMessage();
     }
 
-<<<<<<< HEAD
-
     solveSafePuzzle() {
         this.safePuzzleSolved = true;
         this.addToInventory({
@@ -85,11 +83,11 @@
             description: 'A key that might open the entrance door.'
         });
         this.showHint("You found a key inside the safe!");
-=======
+    }
+
     async showStage1Title() {
         // Called from main.js after all systems are initialized
         await window.gameControls.narrativeManager.triggerEvent('intro.stage_1_title');
->>>>>>> a8646f90
     }
 
     startPhoneRingEvent() {
