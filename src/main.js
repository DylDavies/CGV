--- conflicted
+++ resolved
@@ -100,12 +100,8 @@
             const flashlight = new ImprovedFlashlight(camera, scene);
             const pauseMenu = new PauseMenu(renderer, controls);
             
-<<<<<<< HEAD
             // --- Initialize Game Logic & Puzzle Systems ---
-            const gameManager = new GameManager(mansionLoader, camera, scene, uiManager, controls);
-=======
-            const gameManager = new GameManager(mansionLoader, camera, scene, uiManager, audioManager);
->>>>>>> 27e4eb34
+            const gameManager = new GameManager(mansionLoader, camera, scene, uiManager, audioManager, controls);
             const puzzleSystem = new PuzzleSystem(scene, gameManager);
             const interactionSystem = new InteractionSystem(camera, scene, gameManager, uiManager, controls);
             
